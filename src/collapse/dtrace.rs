--- conflicted
+++ resolved
@@ -1,11 +1,4 @@
-<<<<<<< HEAD
-=======
-use super::util::fix_partially_demangled_rust_symbol;
-use super::Collapse;
-use fnv::FnvHashMap;
-use log::warn;
 use std::borrow::Cow;
->>>>>>> 9d7657a7
 use std::collections::VecDeque;
 use std::io::{self, prelude::*};
 use std::mem;
@@ -13,15 +6,18 @@
 use crossbeam::channel;
 use log::warn;
 
+use crate::collapse::util::fix_partially_demangled_rust_symbol;
 use crate::collapse::{self, Collapse, Occurrences};
 
 /// Dtrace folder configuration options.
 #[derive(Clone, Debug)]
 pub struct Options {
+    /// Demangle function names
+    pub demangle: bool,
+
     /// Include function offset (except leafs). Default is `false`.
     pub includeoffset: bool,
 
-<<<<<<< HEAD
     /// The number of threads to use. Default is the number of logical cores on your machine.
     pub nthreads: usize,
 }
@@ -29,14 +25,11 @@
 impl Default for Options {
     fn default() -> Self {
         Self {
+            demangle: false,
             includeoffset: false,
             nthreads: *collapse::DEFAULT_NTHREADS,
         }
     }
-=======
-    /// Demangle function names
-    pub demangle: bool,
->>>>>>> 9d7657a7
 }
 
 /// A stack collapser for the output of dtrace `ustrace()`.
@@ -157,7 +150,7 @@
         self.nstacks_per_job = n;
     }
 
-    #[cfg(test)]
+    #[doc(hidden)]
     fn set_nthreads(&mut self, n: usize) {
         self.opt.nthreads = n;
         self.occurrences = Occurrences::new(n);
@@ -635,6 +628,7 @@
         loop {
             let nstacks_per_job = rng.gen_range(1, 500 + 1);
             let options = Options {
+                demangle: rng.gen(),
                 includeoffset: rng.gen(),
                 nthreads: rng.gen_range(2, 32 + 1),
             };
